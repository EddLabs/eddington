"""Plotting methods."""
from typing import Dict, List, Optional, Tuple, Union

import matplotlib.pyplot as plt
import numpy as np
from matplotlib.ticker import FuncFormatter

from eddington.exceptions import PlottingError
from eddington.fitting_data import FittingData
from eddington.print_util import to_precise_string


def plot_residuals(  # pylint: disable=invalid-name,too-many-arguments
    func,
    data: FittingData,
    a: np.ndarray,
    title_name,
    xlabel: Optional[str] = None,
    ylabel: Optional[str] = None,
    grid: bool = False,
    x_log_scale: bool = False,
    y_log_scale: bool = False,
    xmin: Optional[float] = None,
    xmax: Optional[float] = None,
):
    """
    Plot residuals plot.

    :param func: Fitting function.
    :type func: :class:`FittingFunction`
    :param data: Fitting data
    :type data: :class:`FittingData`
    :param a: The parameters result
    :type a: ``numpy.ndarray`` or ``list``
    :param title_name: Optional. Title for the figure.
    :type title_name: str
    :param xlabel: Optional. Label of the x axis
    :type xlabel: str
    :param ylabel: Optional. Label of the x axis
    :type ylabel: str
    :param grid: Add grid lines or not
    :type grid: bool
    :param xmin: Optional. minimum value for x in plot
    :type xmin: float
    :param xmax: Optional. maximum value for x in plot
    :type xmax: float
    :returns: ``matplotlib.pyplot.Figure``
    """
    ax, fig = get_figure(
        title_name=title_name,
        xlabel=xlabel,
        ylabel=ylabel,
        grid=grid,
        x_log_scale=x_log_scale,
        y_log_scale=y_log_scale,
    )
    errorbar(ax=ax, data=data.residuals(func, a))
    xmin, xmax = get_plot_borders(x=data.x, xmin=xmin, xmax=xmax)
    horizontal_line(ax=ax, xmin=xmin, xmax=xmax)
    return fig


def plot_fitting(  # pylint: disable=C0103,R0913,R0914
    func,
    data: FittingData,
    a: Union[np.ndarray, List[np.ndarray], Dict[str, np.ndarray]],
    title_name,
    xlabel: Optional[str] = None,
    ylabel: Optional[str] = None,
    grid: bool = False,
    legend: Optional[bool] = None,
    x_log_scale: bool = False,
    y_log_scale: bool = False,
    step: Optional[float] = None,
    xmin: Optional[float] = None,
    xmax: Optional[float] = None,
):
    """
    Plot fitting plot.

    :param func: Fitting function.
    :type func: :class:`FittingFunction`
    :param data: Fitting data
    :type data: :class:`FittingData`
    :param a: The parameters result
    :type a: ``numpy.ndarray``, a list of ``numpy.ndarray`` items or a dictionary from
     strings to ``numpy.ndarray``
    :param title_name: Optional. Title for the figure.
    :type title_name: str
    :param xlabel: Optional. Label of the x axis
    :type xlabel: str
    :param ylabel: Optional. Label of the x axis
    :type ylabel: str
    :param grid: Add grid lines or not
    :type grid: bool
    :param legend: Optional. Add legend or not. If None, add legend when more than
     one parameters values has been presented.
    :type legend: bool
    :param step: Optional. Steps between samples for the fitting graph
    :type step: float
    :param xmin: Optional. minimum value for x in plot
    :type xmin: float
    :param xmax: Optional. maximum value for x in plot
    :type xmax: float
    :returns: ``matplotlib.pyplot.Figure``
    """
    ax, fig = get_figure(
        title_name=title_name,
        xlabel=xlabel,
        ylabel=ylabel,
        grid=grid,
        x_log_scale=x_log_scale,
        y_log_scale=y_log_scale,
    )
    errorbar(ax=ax, data=data)
    xmin, xmax = get_plot_borders(x=data.x, xmin=xmin, xmax=xmax)
    if step is None:
        step = (xmax - xmin) / 1000.0
    x = np.arange(xmin, xmax, step=step)  # pylint: disable=invalid-name
    a_dict = __get_a_dict(a)
    for label, a_value in a_dict.items():
        add_plot(ax=ax, x=x, y=func(a_value, x), label=label)
    add_legend(ax, __should_add_legend(legend, a_dict))
    return fig


def plot_data(  # pylint: disable=too-many-arguments
    data: FittingData,
    title_name,
    xlabel: Optional[str] = None,
    ylabel: Optional[str] = None,
    xmin: Optional[float] = None,
    xmax: Optional[float] = None,
    grid: bool = False,
    x_log_scale: bool = False,
    y_log_scale: bool = False,
):
    """
    Plot fitting data.

    :param data: Fitting data
    :type data: :class:`FittingData`
    :param title_name: Optional. Title for the figure.
    :type title_name: str
    :param xlabel: Optional. Label of the x axis
    :type xlabel: str
    :param ylabel: Optional. Label of the x axis
    :type ylabel: str
    :param xmin: Optional. Minimum value for x. if None, calculated from given data
    :type xmin: float
    :param xmax: Optional. Maximum value for x. if None, calculated from given data
    :type xmax: float
    :param grid: Add grid lines or not
    :type grid: bool
    :returns: ``matplotlib.pyplot.Figure``
    """
    ax, fig = get_figure(  # pylint: disable=invalid-name
        title_name=title_name,
        xlabel=xlabel,
        ylabel=ylabel,
        grid=grid,
        x_log_scale=x_log_scale,
        y_log_scale=y_log_scale,
    )
    errorbar(ax=ax, data=data)
    xmin, xmax = get_plot_borders(x=data.x, xmin=xmin, xmax=xmax)
    limit_axes(ax=ax, xmin=xmin, xmax=xmax)
    return fig


def get_figure(
    title_name,
    xlabel: Optional[str] = None,
    ylabel: Optional[str] = None,
    grid: bool = False,
    x_log_scale: bool = False,
    y_log_scale: bool = False,
):
    """
    Gets a figure from matplotlib.

    :param title_name: Optional. Title for the figure.
    :param xlabel: Optional. Label of the x axis
    :param ylabel: Optional. Label of the x axis
    :param grid: Add grid lines or not
    :return: Figure instance
    """
    fig = plt.figure()
    ax = fig.add_subplot()  # pylint: disable=invalid-name
    title(ax=ax, title_name=title_name)
    label_axes(ax=ax, xlabel=xlabel, ylabel=ylabel)
    add_grid(ax=ax, is_grid=grid)
    set_x_scale(ax=ax, is_x_log_scale=x_log_scale)
    set_y_scale(ax=ax, is_y_log_scale=y_log_scale)

    return ax, fig


def title(ax: plt.Axes, title_name: Optional[str]):  # pylint: disable=invalid-name
    """
    Add/remove title to figure.

    :param ax: Figure axes.
    :type ax: matplotlib.pyplot.Axes
    :param title_name: Optional. If None, don't add title. otherwise, add given title
    :type title_name: str
    """
    if title_name is not None:
        ax.set_title(title_name)


def label_axes(  # pylint: disable=invalid-name
    ax: plt.Axes, xlabel: Optional[str], ylabel: Optional[str]
):
    """
    Add/remove labels to figure.

    :param ax: Figure axes.
    :type ax: matplotlib.pyplot.Axes
    :param xlabel: Optional. If None, don't add label. otherwise, add given label
    :type xlabel: str
    :param ylabel: Optional. If None, don't add label. otherwise, add given label
    :type ylabel: str
    """
    if xlabel is not None:
        ax.set_xlabel(xlabel)
    if ylabel is not None:
        ax.set_ylabel(ylabel)


def limit_axes(  # pylint: disable=invalid-name
    ax: plt.Axes, xmin: Optional[float] = None, xmax: Optional[float] = None
):
    """
    Set limits on axes.

    :param ax: Figure axes.
    :type ax: matplotlib.pyplot.Axes
    :param xmin: Optional. Minimum value for x. if None, calculated from given data
    :type xmin: float
    :param xmax: Optional. Maximum value for x. if None, calculated from given data
    :type xmax: float
    """
    if xmin is not None:
        ax.set_xlim(left=xmin)
    if xmax is not None:
        ax.set_xlim(right=xmax)


def add_grid(ax: plt.Axes, is_grid: bool):  # pylint: disable=invalid-name
    """
    Add/remove grid to figure.

    :param ax: Figure axes.
    :type ax: matplotlib.pyplot.Axes
    :param is_grid: Add or remote grid to plot
    :type is_grid: bool
    """
    ax.grid(is_grid)


def add_legend(ax: plt.Axes, is_legend: bool):  # pylint: disable=invalid-name
    """
    Add/remove legend to figure.

    :param ax: Figure axes.
    :type ax: matplotlib.pyplot.Axes
    :param is_legend: Add or remote legend to plot
    :type is_legend: bool
    """
    if is_legend:
        ax.legend()
<<<<<<< HEAD


def set_x_scale(ax: plt.Axes, is_x_log_scale: bool):  # pylint: disable=invalid-name
    """
    Change x axis scale to logarithmic.

    :param ax: Figure axes
    :type ax: matplotlib.pyplot.Axes
    :param is_x_log_scale: Change x axis scale to logarithmic or not.
    :type is_x_log_scale: bool
    """
    if is_x_log_scale:
        ax.set_xscale("log")
        formatter = FuncFormatter(lambda y, _: "{:.16g}".format(y))
        ax.xaxis.set_major_formatter(formatter)


def set_y_scale(ax: plt.Axes, is_y_log_scale: bool):  # pylint: disable=invalid-name
    """
    Change y axis scale to logarithmic.

    :param ax: Figure axes
    :type ax: matplotlib.pyplot.Axes
    :param is_y_log_scale: Change x axis scale to logarithmic or not.
    :type is_y_log_scale: bool
    """
    if is_y_log_scale:
        ax.set_yscale("log")
        formatter = FuncFormatter(lambda y, _: "{:.16g}".format(y))
        ax.yaxis.set_major_formatter(formatter)
=======
>>>>>>> cf0c87e7


def add_plot(
    ax: plt.Axes,
    x: Union[np.ndarray, List[float]],
    y: Union[np.ndarray, List[float]],
    label: Optional[str] = None,
):  # pylint: disable=C0103
    """
    Plot y as a function of x.

    :param ax: Figure axes.
    :type ax: matplotlib.pyplot.Axes
    :param x: X values
    :type x: list of floats or ``numpy.ndarray``
    :param y: Y values
    :type y: list of floats or ``numpy.ndarray``
    :param label: Optional. Label for the plot that would be added to the legend
    :type label: str
    """
    ax.plot(x, y, label=label)


def horizontal_line(  # pylint: disable=C0103
    ax: plt.Axes, xmin: float, xmax: float, y: float = 0
):
    """
    Add horizontal line to figure.

    :param ax: Figure axes.
    :type ax: matplotlib.pyplot.Axes
    :param xmin: Minimum x value of line
    :type xmin: float
    :param xmax: Maximum x value of line
    :type xmax: float
    :param y: The y value of the line
    :type y: float
    """
    ax.hlines(y, xmin=xmin, xmax=xmax, linestyles="dashed")


def errorbar(ax: plt.Axes, data: FittingData):  # pylint: disable=C0103
    """
    Plot error bar to figure.

    :param ax: Figure axes.
    :type ax: matplotlib.pyplot.Axes
    :param data: Data to visualize
    :type data: eddington.fitting_data.FittingData
    """
    ax.errorbar(
        x=data.x,
        y=data.y,
        xerr=data.xerr,
        yerr=data.yerr,
        markersize=1,
        marker="o",
        linestyle="None",
    )


def get_plot_borders(  # pylint: disable=invalid-name
    x: np.ndarray, xmin: Optional[float] = None, xmax: Optional[float] = None
) -> Tuple[float, float]:
    """
    Get borders for a plot based on its x values.

    :param x: x values list or array.
    :type x: ``numpy.ndarray`` or ``list``
    :param xmin: Minimum x value of line
    :type xmin: float
    :param xmax: Maximum x value of line
    :type xmax: float
    :return: tuple. minimum and maximum values for the plot.
    """
    data_xmin = np.min(x)
    data_xmax = np.max(x)
    gap = (data_xmax - data_xmin) * 0.1
    if xmin is None:
        xmin = data_xmin - gap
    if xmax is None:
        xmax = data_xmax + gap
    return xmin, xmax


def show_or_export(fig: plt.Figure, output_path=None):
    """
    Show plot or export it to a file.

    :param fig: a plot figure
    :param output_path: Path or None. if None, show plot. otherwise, save to path.
    """
    if output_path is None:
        plt.show()
        return
    fig.savefig(output_path)


def __get_a_dict(a):  # pylint: disable=invalid-name
    if isinstance(a, dict):
        return a
    if isinstance(a, list):
        return {__build_repr_string(a_value): a_value for a_value in a}
    if isinstance(a, np.ndarray):
        return {__build_repr_string(a): a}
    raise PlottingError(
        f"{a} has unmatching type. Can except only numpy arrays, "
        "lists of numpy arrays and dictionaries."
    )


def __build_repr_string(a):  # pylint: disable=invalid-name
    arguments_values = [f"a[{i}]={to_precise_string(val)}" for i, val in enumerate(a)]
    return f"[{', '.join(arguments_values)}]"


def __should_add_legend(legend, a_dict):  # pylint: disable=invalid-name
    if legend is not None:
        return legend
    if len(a_dict) >= 2:
        return True
    return False<|MERGE_RESOLUTION|>--- conflicted
+++ resolved
@@ -270,7 +270,7 @@
     """
     if is_legend:
         ax.legend()
-<<<<<<< HEAD
+
 
 
 def set_x_scale(ax: plt.Axes, is_x_log_scale: bool):  # pylint: disable=invalid-name
@@ -301,8 +301,7 @@
         ax.set_yscale("log")
         formatter = FuncFormatter(lambda y, _: "{:.16g}".format(y))
         ax.yaxis.set_major_formatter(formatter)
-=======
->>>>>>> cf0c87e7
+
 
 
 def add_plot(
